from memo import *
import ast, inspect


def parse_expr(expr : ast.expr, static_parameters: list[str]) -> Expr:
    match expr:
        case ast.Constant(value=val):
            assert isinstance(val, float) or isinstance(val, int)
            return ELit(value=val)

        case ast.Call(
            func=ast.Name(id='exp'),
            args=[e1]
        ):
            return EOp(
                op=Op.EXP, args=[parse_expr(e1, static_parameters)]
            )

        case ast.Compare(
            left=e1,
            ops=[op],
            comparators=[e2]
        ):
            return EOp(
                op={
                    ast.Eq: Op.EQ,
                    ast.Lt: Op.LT,
                    ast.Gt: Op.GT
                }[op.__class__],
                args=[parse_expr(e1, static_parameters), parse_expr(e2, static_parameters)]
            )

        case ast.UnaryOp(
            op=op,
            operand=operand
        ):
            o_expr = parse_expr(operand, static_parameters)
            return EOp(
                op={
                    ast.USub: Op.NEG,
                    ast.Invert: Op.INV,
                }[op.__class__],
                args=[o_expr]
            )

        case ast.BinOp(
            left=e1,
            op=op,
            right=e2
        ):
            return EOp(
                op={
                    ast.Add: Op.ADD,
                    ast.Sub: Op.SUB,
                    ast.Mult: Op.MUL,
                    ast.Div: Op.DIV
                }[op.__class__],
                args=[parse_expr(e1, static_parameters), parse_expr(e2, static_parameters)]
            )

        case ast.BoolOp(
            op=op,
            values=values
        ):
            if len(values) != 2:
                raise Exception(f"Incorrect number of arguments to logical operator {op}")
            e1, e2 = values
            return EOp(
                op={ast.And: Op.AND, ast.Or: Op.OR}[op.__class__],
                args = [parse_expr(e1, static_parameters),
                        parse_expr(e2, static_parameters)]
            )

        case ast.IfExp(
                test=test,
                body=body,
                orelse=orelse
        ):
            c_expr = parse_expr(test, static_parameters)
            t_expr = parse_expr(body, static_parameters)
            f_expr = parse_expr(orelse, static_parameters)
            return EOp(op=Op.ITE, args=[c_expr, t_expr, f_expr])


        case ast.Name(id=id):
            if id in static_parameters:
                return ELit(id)
            return EChoice(id=Id(id))

        case ast.Subscript(
            value=ast.Name(id='E'),
            slice=slice
        ):
            assert not isinstance(slice, ast.Slice)
            assert not isinstance(slice, ast.Tuple)
            return EExpect(expr=parse_expr(slice, static_parameters))

        case ast.Subscript(
                value=ast.Name("imagine"),
                slice=ast.Tuple(
                    elts=elts
                )
        ):
            stmts = []
            for elt in elts[:-1]:
                match elt:
                    case ast.Slice(
                        lower=ast.Name(id=who_),
                        upper=expr_,
                        step=None
                    ) if expr_ is not None:
                        stmts.extend(parse_stmt(expr_, who_, static_parameters))
            assert not isinstance(elts[-1], ast.Slice)
            return EImagine(do=stmts, then=parse_expr(elts[-1], static_parameters))

        case ast.Subscript(
            value=ast.Name(id=who_id),
            slice=slice
        ):
            assert not isinstance(slice, ast.Slice)
            assert not isinstance(slice, ast.Tuple)
            return EWith(who=Name(who_id), expr=parse_expr(slice, static_parameters))
        case ast.Attribute(
                value = ast.Name(id=who_id),
                attr=attr
                ):
            return EWith(who=Name(who_id), expr=EChoice(attr))

        case _:
            raise Exception(f"Unknown expression {expr} at line {expr.lineno}")


def parse_stmt(expr : ast.expr, who : str, static_parameters: list[str]) -> list[Stmt]:
    match expr:
        case ast.Call(
            func=ast.Name(id='chooses'),
            args=[
                ast.Compare(
                    left=ast.Name(id=choice_id),
                    comparators=[ast.Name(id=dom_id)],
                    ops=[ast.In()]
                )
            ],
            keywords=[ast.keyword(arg='wpp', value=wpp_expr)]
        ):
            return [SChoose(
                who=Name(who),
                id=Id(choice_id),
                domain=dom_id,
                wpp=parse_expr(wpp_expr, static_parameters)
            )]
        case ast.Compare(
            left=ast.Subscript(
                value=ast.Name(id="observes"),
                slice=ast.Attribute(
                    value=ast.Name(id=target_who),
                    attr=target_id,
                )
            ),
            ops=[ast.Is()],
            comparators=[
                ast.Attribute(
                    value=ast.Name(id=source_who),
                    attr=source_id
                )
            ]
        ):
            return [SShow(
                who=Name(who),
                target_who=Name(target_who),
                target_id=Id(target_id),
                source_who=Name(source_who),
                source_id=Id(source_id)
            )]
        case ast.Subscript(
            value=ast.Name('thinks'),
            slice=ast.Slice(
                lower=ast.Name(who_),
                upper=expr_
            )
        ) if expr_ is not None:
            return [SWith(
                who=Name(who),
                stmt=s
            ) for s in parse_stmt(expr_, who_, static_parameters)]
        case ast.Subscript(
            value=ast.Name('thinks'),
            slice=ast.Tuple(
                elts=elts
            )
        ):
            stmts = []
            for elt in elts:
                match elt:
                    case ast.Slice(
                            lower=ast.Name(id=who_),
                            upper=expr_,
                            step=None
                        ) if expr_ is not None:
                        stmts.extend(parse_stmt(expr_, who_, static_parameters))
                    case _:
                        raise Exception()
            return [SWith(who=Name(who), stmt=s) for s in stmts]
        case _:
            raise Exception()


def memo(f) -> None:
    src = inspect.getsource(f)
    lines, lineno = inspect.getsourcelines(f)
    tree = ast.parse(src)
    ast.increment_lineno(tree, n=lineno - 1)

    cast = []
    static_parameters = []

    match tree:
        case ast.Module(body=[ast.FunctionDef(_) as f]):
            for arg in f.args.args:
                # assert isinstance(arg.annotation, ast.Name) and arg.annotation.id in ['float']
                # assert arg.type_comment is None
                static_parameters.append(arg.arg)
            first_stmt = f.body[0]
            match first_stmt:
                case ast.AnnAssign(
                    target=ast.Name(id='cast'),
                    annotation=ast.List(
                        elts=elts
                    ),
                    value=None
                ):
                    for elt in elts:
                        assert isinstance(elt, ast.Name)
                        cast.append(elt.id)
                case _:
                    raise Exception()
        case _:
            raise Exception()

    stmts: list[Stmt] = []
    retval = None
    for stmt in f.body[1:]:
        # print(ast.dump(stmt, include_attributes=True, indent=2))
        match stmt:
            case ast.AnnAssign(
                target=ast.Name(id='given'),
                annotation=ast.Compare(
                    left=ast.Name(id=choice_id),
                    comparators=[ast.Name(id=dom_id)],
                    ops=[ast.In()]
                ),
                value=None
            ):
                assert choice_id not in static_parameters
                stmts.append(SForAll(
                    id=Id(choice_id),
                    domain=dom_id
                ))
            case ast.AnnAssign(
                target=ast.Name(id=who),
                annotation=expr,
                value=None
            ):
                assert who in cast
                stmts.extend(parse_stmt(expr, who, static_parameters))
            case ast.Return(
                value=expr
            ) if expr is not None:
                if retval is not None:
                    raise Exception()
                retval = parse_expr(expr, static_parameters)
            case _:
                raise Exception()

    if retval is None:
        raise Exception()
    for s in stmts:
        print(pprint_stmt(s))
    print(pprint_expr(retval))

    io = StringIO()
    ctxt = Context(next_idx=0, io=io, frame=Frame(name=Name("root")), idx_history=[])
    ctxt.emit(HEADER)
    for stmt in stmts:
        eval_stmt(stmt, ctxt)
    val = eval_expr(retval, ctxt)
    ctxt.emit(f'return {val.tag}')

    out = 'def _out(' + ', '.join(static_parameters) + '):\n' + textwrap.indent(io.getvalue(), '    ')

    for i, line in enumerate(out.splitlines()):
        print(f"{i + 1: 5d}  {line}")

    retvals: dict[Any, Any] = {}
    exec(out, globals(), retvals)
    return retvals['_out']

    # print(retvals)
    # print(retvals['listener_ll_9'], retvals['listener_ll_9'].shape)
    # print(ctxt.idx_history)
    # print(retvals['u_ll_28'], retvals['u_ll_28'].shape)
    # print(retvals['speaker_r_0'], retvals['speaker_r_0'].shape)




R = [2, 3] # 10 -> hat, 11 -> glasses + hat
U = [2, 3] # 10 -> hat, 01 -> glasses

@memo
def literal_speaker(a):
    cast: [speaker]
    given: u_ in U
    given: r_ in R

    speaker: chooses(r in R, wpp=1)
    speaker: chooses(u in U, wpp=(1 - 1. * (r == 2) * (u == 3) ))
    return a * E[(speaker[u] == u_) * (speaker[r] == r_)]

@memo
def literal_speaker1(a):
    cast: [speaker]
    given: u_ in U
    given: r_ in R

    speaker: chooses(r in R, wpp=1)
<<<<<<< HEAD
    speaker: chooses(u in U, wpp=(1 - 1. * (r < 3) * (u > 2) ))
=======
    speaker: chooses(u in U, wpp=(0. if (r == 2 and u == 3) else 1.))
>>>>>>> d69a578c
    return a * E[(speaker[u] == u_) * (speaker[r] == r_)]

ic(literal_speaker(0.1))
ic(literal_speaker1(0.1))

# @memo
# def l1_listener():
#     cast: [listener]
#     given: u in U
#     given: r_ in R

#     listener: thinks[
#         speaker: chooses(r in R, wpp=1),
#         speaker: chooses(u in U, wpp=(1 - 1. * (r == 2) * (u == 3) ))
#     ]
#     listener: observes(speaker.u is self.u)
#     listener: chooses(r_ in R, wpp=E[speaker[r] == r_])
#     return E[ listener[r_] == r_ ]

# @memo
# def l2_speaker():
#     cast: [speaker, listener]
#     given: u_ in U
#     given: r_ in R

#     speaker: thinks[
#         listener: thinks[
#             speaker: chooses(r in R, wpp=1),
#             speaker: chooses(u in U, wpp=(1 - 1. * (r == 2) * (u == 3) ))
#         ]
#     ]

#     speaker: chooses(r in R, wpp=1)
#     speaker: chooses(u in U, wpp=imagine[
#         listener: observes(speaker.u is self.u),
#         listener: chooses(r_ in R, wpp=(E[speaker[r] == r_])),
#         exp(5. * E[listener[r_] == r])
#     ])
#     return E[(speaker[u] == u_) * (speaker[r] == r_)]<|MERGE_RESOLUTION|>--- conflicted
+++ resolved
@@ -324,11 +324,7 @@
     given: r_ in R
 
     speaker: chooses(r in R, wpp=1)
-<<<<<<< HEAD
-    speaker: chooses(u in U, wpp=(1 - 1. * (r < 3) * (u > 2) ))
-=======
     speaker: chooses(u in U, wpp=(0. if (r == 2 and u == 3) else 1.))
->>>>>>> d69a578c
     return a * E[(speaker[u] == u_) * (speaker[r] == r_)]
 
 ic(literal_speaker(0.1))
